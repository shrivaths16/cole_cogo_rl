# docs and experiment results can be found at https://docs.cleanrl.dev/rl-algorithms/sac/#sac_continuous_actionpy
import argparse
import os
import random
import time
from distutils.util import strtobool

import gym
import xArm
<<<<<<< HEAD
#import d4rl
import numpy as np
#import pybullet_envs  # noqa
=======
# import d4rl
import numpy as np
# import pybullet_envs  # noqa
>>>>>>> bdfec285
import torch
import torch.nn as nn
import torch.nn.functional as F
import torch.optim as optim
from stable_baselines3.common.buffers import ReplayBuffer
from torch.utils.tensorboard import SummaryWriter


def parse_args():
    # fmt: off
    parser = argparse.ArgumentParser()
    parser.add_argument("--exp-name", type=str, default=os.path.basename(__file__).rstrip(".py"),
        help="the name of this experiment")
    parser.add_argument("--seed", type=int, default=1,
        help="seed of the experiment")
    parser.add_argument("--torch-deterministic", type=lambda x: bool(strtobool(x)), default=True, nargs="?", const=True,
        help="if toggled, `torch.backends.cudnn.deterministic=False`")
    parser.add_argument("--cuda", type=lambda x: bool(strtobool(x)), default=True, nargs="?", const=True,
        help="if toggled, cuda will be enabled by default")
    parser.add_argument("--track", type=lambda x: bool(strtobool(x)), default=False, nargs="?", const=True,
        help="if toggled, this experiment will be tracked with Weights and Biases")
    parser.add_argument("--wandb-project-name", type=str, default="ece285_project",
        help="the wandb's project name")
    parser.add_argument("--wandb-entity", type=str, default="dsmurali",
        help="the entity (team) of wandb's project")
    parser.add_argument("--capture-video", type=lambda x: bool(strtobool(x)), default=False, nargs="?", const=True,
        help="whether to capture videos of the agent performances (check out `videos` folder)")

    # Algorithm specific arguments
    parser.add_argument("--env-id", type=str, default="push",
        help="the id of the environment")
    parser.add_argument("--total-timesteps", type=int, default=1000000,
        help="total timesteps of the experiments")
    parser.add_argument("--buffer-size", type=int, default=int(1e6),
        help="the replay memory buffer size")
    parser.add_argument("--gamma", type=float, default=0.99,
        help="the discount factor gamma")
    parser.add_argument("--tau", type=float, default=0.005,
        help="target smoothing coefficient (default: 0.005)")
    parser.add_argument("--batch-size", type=int, default=256,
        help="the batch size of sample from the reply memory")
    parser.add_argument("--learning-starts", type=int, default=5e3,
        help="timestep to start learning")
    parser.add_argument("--policy-lr", type=float, default=3e-4,
        help="the learning rate of the policy network optimizer")
    parser.add_argument("--q-lr", type=float, default=1e-3,
        help="the learning rate of the Q network network optimizer")
    parser.add_argument("--policy-frequency", type=int, default=2,
        help="the frequency of training policy (delayed)")
    parser.add_argument("--target-network-frequency", type=int, default=1, # Denis Yarats' implementation delays this by 2.
        help="the frequency of updates for the target nerworks")
    parser.add_argument("--noise-clip", type=float, default=0.5,
        help="noise clip parameter of the Target Policy Smoothing Regularization")
    parser.add_argument("--alpha", type=float, default=0.2,
            help="Entropy regularization coefficient.")
    parser.add_argument("--autotune", type=lambda x:bool(strtobool(x)), default=True, nargs="?", const=True,
        help="automatic tuning of the entropy coefficient")
    args = parser.parse_args()
    # fmt: on
    return args

def make_env(task):
    """
    Make DMControl environment for TD-MPC experiments.
    Adapted from https://github.com/facebookresearch/drqv2
    """
    def thunk():
        return xArm.make_env(task,
                            42,
                            50,
                            image_size=84,
                            observation_type="state")
        
    return thunk

# ALGO LOGIC: initialize agent here:
class SoftQNetwork(nn.Module):
    def __init__(self, env):
        super().__init__()
        self.fc1 = nn.Linear(np.array(env.single_observation_space.shape).prod() + np.prod(env.single_action_space.shape), 256)
        self.fc2 = nn.Linear(256, 256)
        self.fc3 = nn.Linear(256, 1)

    def forward(self, x, a):
        x = torch.cat([x, a], 1)
        x = F.relu(self.fc1(x))
        x = F.relu(self.fc2(x))
        x = self.fc3(x)
        return x


LOG_STD_MAX = 2
LOG_STD_MIN = -5


class Actor(nn.Module):
    def __init__(self, env):
        super().__init__()
        self.fc1 = nn.Linear(np.array(env.single_observation_space.shape).prod(), 256)
        self.fc2 = nn.Linear(256, 256)
        self.fc_mean = nn.Linear(256, np.prod(env.single_action_space.shape))
        self.fc_logstd = nn.Linear(256, np.prod(env.single_action_space.shape))
        # action rescaling
        self.register_buffer(
            "action_scale", torch.tensor((env.action_space[0].high - env.action_space[0].low) / 2.0, dtype=torch.float32)
        )
        self.register_buffer(
            "action_bias", torch.tensor((env.action_space[0].high + env.action_space[0].low) / 2.0, dtype=torch.float32)
        )

    def forward(self, x):
        x = F.relu(self.fc1(x))
        x = F.relu(self.fc2(x))
        mean = self.fc_mean(x)
        log_std = self.fc_logstd(x)
        log_std = torch.tanh(log_std)
        log_std = LOG_STD_MIN + 0.5 * (LOG_STD_MAX - LOG_STD_MIN) * (log_std + 1)  # From SpinUp / Denis Yarats

        return mean, log_std

    def get_action(self, x):
        mean, log_std = self(x)
        std = log_std.exp()
        normal = torch.distributions.Normal(mean, std)
        x_t = normal.rsample()  # for reparameterization trick (mean + std * N(0,1))
        y_t = torch.tanh(x_t)
        action = y_t * self.action_scale + self.action_bias
        log_prob = normal.log_prob(x_t)
        # Enforcing Action Bound
        log_prob -= torch.log(self.action_scale * (1 - y_t.pow(2)) + 1e-6)
        log_prob = log_prob.sum(1, keepdim=True)
        mean = torch.tanh(mean) * self.action_scale + self.action_bias
        return action, log_prob, mean


if __name__ == "__main__":
    args = parse_args()
    run_name = f"{args.env_id}__{args.exp_name}__{args.seed}__{int(time.time())}"
    if args.track:
        import wandb

        wandb.init(
            project=args.wandb_project_name,
            entity=args.wandb_entity,
            sync_tensorboard=True,
            config=vars(args),
            name=run_name,
            monitor_gym=True,
            save_code=True,
        )
    writer = SummaryWriter(f"runs/{run_name}")
    writer.add_text(
        "hyperparameters",
        "|param|value|\n|-|-|\n%s" % ("\n".join([f"|{key}|{value}|" for key, value in vars(args).items()])),
    )

    # TRY NOT TO MODIFY: seeding
    random.seed(args.seed)
    np.random.seed(args.seed)
    torch.manual_seed(args.seed)
    torch.backends.cudnn.deterministic = args.torch_deterministic

    device = torch.device("cuda" if torch.cuda.is_available() and args.cuda else "cpu")

    # env setup
    envs = gym.vector.SyncVectorEnv([make_env(args.env_id)])
    assert isinstance(envs.single_action_space, gym.spaces.Box), "only continuous action space is supported"

    max_action = float(envs.single_action_space.high[0])

    actor = Actor(envs).to(device)
    qf1 = SoftQNetwork(envs).to(device)
    qf2 = SoftQNetwork(envs).to(device)
    qf1_target = SoftQNetwork(envs).to(device)
    qf2_target = SoftQNetwork(envs).to(device)
    qf1_target.load_state_dict(qf1.state_dict())
    qf2_target.load_state_dict(qf2.state_dict())
    q_optimizer = optim.Adam(list(qf1.parameters()) + list(qf2.parameters()), lr=args.q_lr)
    actor_optimizer = optim.Adam(list(actor.parameters()), lr=args.policy_lr)

    # Automatic entropy tuning
    if args.autotune:
        target_entropy = -torch.prod(torch.Tensor(envs.single_action_space.shape).to(device)).item()
        log_alpha = torch.zeros(1, requires_grad=True, device=device)
        alpha = log_alpha.exp().item()
        a_optimizer = optim.Adam([log_alpha], lr=args.q_lr)
    else:
        alpha = args.alpha

    envs.single_observation_space.dtype = np.float32
    rb = ReplayBuffer(
        args.buffer_size,
        envs.single_observation_space,
        envs.single_action_space,
        device,
        handle_timeout_termination=True,
    )
    start_time = time.time()

    # TRY NOT TO MODIFY: start the game
    obs = envs.reset()
    for global_step in range(args.total_timesteps):
        # ALGO LOGIC: put action logic here
        if global_step < args.learning_starts:
            actions = np.array([envs.single_action_space.sample() for _ in range(envs.num_envs)])
        else:
            actions, _, _ = actor.get_action(torch.Tensor(obs).to(device))
            actions = actions.detach().cpu().numpy()

        # TRY NOT TO MODIFY: execute the game and log data.
        next_obs, rewards, dones, infos = envs.step(actions)

        # TRY NOT TO MODIFY: record rewards for plotting purposes
        for info in infos:
            if "episode" in info.keys():
                print(f"global_step={global_step}, episodic_return={info['episode']['r']}")
                writer.add_scalar("charts/episodic_return", info["episode"]["r"], global_step)
                writer.add_scalar("charts/episodic_length", info["episode"]["l"], global_step)
                break
        
        # TRY NOT TO MODIFY: save data to reply buffer; handle `terminal_observation`
        real_next_obs = next_obs.copy()
        rb.add(obs, real_next_obs, actions, rewards, dones, infos)

        # TRY NOT TO MODIFY: CRUCIAL step easy to overlook
        obs = next_obs

        # ALGO LOGIC: training.
        if global_step > args.learning_starts:
            data = rb.sample(args.batch_size)
            with torch.no_grad():
                next_state_actions, next_state_log_pi, _ = actor.get_action(data.next_observations)
                qf1_next_target = qf1_target(data.next_observations, next_state_actions)
                qf2_next_target = qf2_target(data.next_observations, next_state_actions)
                min_qf_next_target = torch.min(qf1_next_target, qf2_next_target) - alpha * next_state_log_pi
                next_q_value = data.rewards.flatten() + (1 - data.dones.flatten()) * args.gamma * (min_qf_next_target).view(-1)

            qf1_a_values = qf1(data.observations, data.actions).view(-1)
            qf2_a_values = qf2(data.observations, data.actions).view(-1)
            qf1_loss = F.mse_loss(qf1_a_values, next_q_value)
            qf2_loss = F.mse_loss(qf2_a_values, next_q_value)
            qf_loss = qf1_loss + qf2_loss

            q_optimizer.zero_grad()
            qf_loss.backward()
            q_optimizer.step()

            if global_step % args.policy_frequency == 0:  # TD 3 Delayed update support
                for _ in range(
                    args.policy_frequency
                ):  # compensate for the delay by doing 'actor_update_interval' instead of 1
                    pi, log_pi, _ = actor.get_action(data.observations)
                    qf1_pi = qf1(data.observations, pi)
                    qf2_pi = qf2(data.observations, pi)
                    min_qf_pi = torch.min(qf1_pi, qf2_pi).view(-1)
                    actor_loss = ((alpha * log_pi) - min_qf_pi).mean()

                    actor_optimizer.zero_grad()
                    actor_loss.backward()
                    actor_optimizer.step()

                    if args.autotune:
                        with torch.no_grad():
                            _, log_pi, _ = actor.get_action(data.observations)
                        alpha_loss = (-log_alpha * (log_pi + target_entropy)).mean()

                        a_optimizer.zero_grad()
                        alpha_loss.backward()
                        a_optimizer.step()
                        alpha = log_alpha.exp().item()

            # update the target networks
            if global_step % args.target_network_frequency == 0:
                for param, target_param in zip(qf1.parameters(), qf1_target.parameters()):
                    target_param.data.copy_(args.tau * param.data + (1 - args.tau) * target_param.data)
                for param, target_param in zip(qf2.parameters(), qf2_target.parameters()):
                    target_param.data.copy_(args.tau * param.data + (1 - args.tau) * target_param.data)

            if global_step % 100 == 0:
                writer.add_scalar("losses/qf1_values", qf1_a_values.mean().item(), global_step)
                writer.add_scalar("losses/qf2_values", qf2_a_values.mean().item(), global_step)
                writer.add_scalar("losses/qf1_loss", qf1_loss.item(), global_step)
                writer.add_scalar("losses/qf2_loss", qf2_loss.item(), global_step)
                writer.add_scalar("losses/qf_loss", qf_loss.item() / 2.0, global_step)
                writer.add_scalar("losses/actor_loss", actor_loss.item(), global_step)
                writer.add_scalar("losses/alpha", alpha, global_step)
                print("SPS:", int(global_step / (time.time() - start_time)))
                writer.add_scalar("charts/SPS", int(global_step / (time.time() - start_time)), global_step)
                if args.autotune:
                    writer.add_scalar("losses/alpha_loss", alpha_loss.item(), global_step)
            
            if global_step % 1000 == 0 and args.track:
                torch.save({
                "actor_state_dict": actor.state_dict(),
                "qf1_state_dict": qf1.state_dict(),
                "qf2_state_dict": qf2.state_dict(),
                "qf1_target_state_dict": qf1_target.state_dict(),
                "qf2_target_state_dict": qf2_target.state_dict()
                }, f"./wandb/{run_name}.pt")
                art = wandb.Artifact("my-object-detector", type="model")
                art.add_file(f"./wandb/{run_name}.pt")
                wandb.log_artifact(art)
    envs.close()
    writer.close()<|MERGE_RESOLUTION|>--- conflicted
+++ resolved
@@ -7,15 +7,9 @@
 
 import gym
 import xArm
-<<<<<<< HEAD
-#import d4rl
+import d4rl
 import numpy as np
-#import pybullet_envs  # noqa
-=======
-# import d4rl
-import numpy as np
-# import pybullet_envs  # noqa
->>>>>>> bdfec285
+import pybullet_envs  # noqa
 import torch
 import torch.nn as nn
 import torch.nn.functional as F
